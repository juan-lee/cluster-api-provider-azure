--- conflicted
+++ resolved
@@ -27,8 +27,6 @@
 	config := kubeadm.Configuration{}
 	config.InitConfiguration.LocalAPIEndpoint.AdvertiseAddress = "172.17.0.10"
 	config.InitConfiguration.NodeRegistration.Name = "controlplane"
-<<<<<<< HEAD
-=======
 	podSpec := config.ControlPlaneDeploymentSpec()
 	if podSpec == nil {
 		t.Error("Failed to generate the ControlPlaneDeploymentSpec")
@@ -55,7 +53,6 @@
 		t.Error(err)
 	}
 
->>>>>>> 9964cea8
 	podSpec := config.ControlPlaneDeploymentSpec()
 	if podSpec == nil {
 		t.Error("Failed to generate the ControlPlaneDeploymentSpec")
