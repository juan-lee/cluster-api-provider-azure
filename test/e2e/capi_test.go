--- conflicted
+++ resolved
@@ -279,7 +279,19 @@
 			})
 		})
 	}
-<<<<<<< HEAD
+
+	Context("Running the workload cluster upgrade spec [K8s-Upgrade]", func() {
+		capi_e2e.ClusterUpgradeConformanceSpec(ctx, func() capi_e2e.ClusterUpgradeConformanceSpecInput {
+			return capi_e2e.ClusterUpgradeConformanceSpecInput{
+				E2EConfig:             e2eConfig,
+				ClusterctlConfigPath:  clusterctlConfigPath,
+				BootstrapClusterProxy: bootstrapClusterProxy,
+				ArtifactFolder:        artifactFolder,
+				SkipCleanup:           skipCleanup,
+				SkipConformanceTests:  true,
+			}
+		})
+	})
 })
 
 func getPreInitFunc(ctx context.Context) func(proxy framework.ClusterProxy) {
@@ -304,20 +316,4 @@
 		Expect(os.Setenv(ClusterIdentitySecretName, IdentitySecretName)).NotTo(HaveOccurred())
 		Expect(os.Setenv(ClusterIdentitySecretNamespace, "default")).NotTo(HaveOccurred())
 	}
-}
-=======
-
-	Context("Running the workload cluster upgrade spec [K8s-Upgrade]", func() {
-		capi_e2e.ClusterUpgradeConformanceSpec(ctx, func() capi_e2e.ClusterUpgradeConformanceSpecInput {
-			return capi_e2e.ClusterUpgradeConformanceSpecInput{
-				E2EConfig:             e2eConfig,
-				ClusterctlConfigPath:  clusterctlConfigPath,
-				BootstrapClusterProxy: bootstrapClusterProxy,
-				ArtifactFolder:        artifactFolder,
-				SkipCleanup:           skipCleanup,
-				SkipConformanceTests:  true,
-			}
-		})
-	})
-})
->>>>>>> 04b2b783
+}